--- conflicted
+++ resolved
@@ -1,11 +1,7 @@
 #---
 # name: vulkan
 # group: multimedia
-<<<<<<< HEAD
-# depends: [build-essential, pip-cache, llvm]
-=======
-# depends: [build-essential, pip_cache, cmake]
->>>>>>> cc118f2d
+# depends: [build-essential, pip_cache, cmake, llvm]
 #---
 ARG BASE_IMAGE
 FROM ${BASE_IMAGE}
