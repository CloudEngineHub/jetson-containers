#---
# name: h5py
# group: build
# depends: [python]
# test: [test.sh]
#---
ARG BASE_IMAGE
FROM ${BASE_IMAGE}

RUN set -ex && \
    apt-get update && \
    apt-get install -y --no-install-recommends \
        libhdf5-serial-dev \
        hdf5-tools \
        libhdf5-dev && \
    rm -rf /var/lib/apt/lists/* && \
    apt-get clean && \
<<<<<<< HEAD
    # Ejemplo de if en el shell
=======
>>>>>>> bcfc3e97
    if python3 -c "import sys; exit(0 if sys.version_info < (3,9) else 1)"; then \
        echo "Python < 3.9 => installing h5py<3.12" && \
        H5PY_SETUP_REQUIRES=0 pip3 install --no-cache-dir --verbose "h5py<3.12"; \
    else \
        echo "Python >= 3.9 => intalling h5py>=3.12" && \
        H5PY_SETUP_REQUIRES=0 pip3 install --no-cache-dir --verbose "h5py>=3.12"; \
    fi<|MERGE_RESOLUTION|>--- conflicted
+++ resolved
@@ -15,10 +15,6 @@
         libhdf5-dev && \
     rm -rf /var/lib/apt/lists/* && \
     apt-get clean && \
-<<<<<<< HEAD
-    # Ejemplo de if en el shell
-=======
->>>>>>> bcfc3e97
     if python3 -c "import sys; exit(0 if sys.version_info < (3,9) else 1)"; then \
         echo "Python < 3.9 => installing h5py<3.12" && \
         H5PY_SETUP_REQUIRES=0 pip3 install --no-cache-dir --verbose "h5py<3.12"; \
