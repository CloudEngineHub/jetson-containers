--- conflicted
+++ resolved
@@ -7,13 +7,6 @@
 cd /opt/cuda-python
 
 # NOW CUDA-PYTHON HAS 3 STRUCTURES
-<<<<<<< HEAD
-cd cuda_core
-pip3 wheel . --no-deps --wheel-dir /opt --verbose
-
-cd /opt/cuda-python
-cd cuda_bindings
-=======
 
 # Get the number of CPU cores
 export MAX_JOBS=$(nproc)  # or use `sysctl -n hw.ncpu` on macOS
@@ -26,7 +19,6 @@
 
 # Build cuda_bindings wheel
 cd /opt/cuda-python/cuda_bindings
->>>>>>> 45ac6d06
 pip3 wheel . --no-deps --wheel-dir /opt --verbose
 
 cd /opt/
