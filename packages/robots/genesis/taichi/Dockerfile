--- conflicted
+++ resolved
@@ -1,5 +1,3 @@
-<<<<<<< HEAD
-=======
 #---
 # name: taichi
 # group: genesis
@@ -10,7 +8,6 @@
 # notes: https://github.com/taichi-dev/taichi
 #---
 
->>>>>>> e341a88d
 ARG BASE_IMAGE
 FROM ${BASE_IMAGE}
 
