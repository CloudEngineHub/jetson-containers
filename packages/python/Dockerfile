--- conflicted
+++ resolved
@@ -2,104 +2,58 @@
 # name: python
 # alias: python3
 # group: build
-<<<<<<< HEAD
-# depends: [build-essential]
-=======
 # depends: build-essential
->>>>>>> 691505de
 # notes: installs core `python3` packages and `pip`
 #---
 ARG BASE_IMAGE
 FROM ${BASE_IMAGE}
 
-<<<<<<< HEAD
+ARG DEADSNAKES_PYTHON_VERSION
+
 ENV DEBIAN_FRONTEND=noninteractive \
     PIP_DISABLE_PIP_VERSION_CHECK=on \
     PIP_DEFAULT_TIMEOUT=100 \
-    PIP_NO_CACHE_DIR=true \
-    PIP_CACHE_PURGE=true \
-    PIP_ROOT_USER_ACTION=ignore \
     PYTHONFAULTHANDLER=1 \
     PYTHONUNBUFFERED=1 \
     PYTHONHASHSEED=random \
-    PYTHONIOENCODING=utf-8
+    PIP_NO_CACHE_DIR=off \
+    PIP_CACHE_PURGE=true \
+    PIP_ROOT_USER_ACTION=ignore
 
 RUN set -ex \
     && apt-get update \
-    && apt-get install -y --no-install-recommends \
-        python3-dev \
-        python3-pip \
-    && ln -s /usr/bin/python3 /usr/local/bin/python \
-    && ln -s /usr/bin/pip3 /usr/local/bin/pip \
+    && if [ -n "${DEADSNAKES_PYTHON_VERSION}" ]; then \
+        echo "DEADSNAKES_PYTHON_VERSION: ${DEADSNAKES_PYTHON_VERSION}" \
+        && add-apt-repository ppa:deadsnakes/ppa \
+        && apt-get update \
+        && apt-get install -y --no-install-recommends \
+            python${DEADSNAKES_PYTHON_VERSION} \
+            python${DEADSNAKES_PYTHON_VERSION}-dev \
+        && curl -sS https://bootstrap.pypa.io/get-pip.py | python${DEADSNAKES_PYTHON_VERSION} \
+        && ln -s /usr/bin/python${DEADSNAKES_PYTHON_VERSION} /usr/local/bin/python3 \
+        && ln -s /usr/bin/pip${DEADSNAKES_PYTHON_VERSION} /usr/local/bin/pip3 \
+        && python3 --version \
+        && pip3 install --no-cache-dir --verbose --no-binary :all: psutil \
+    ; else \
+        apt-get install -y --no-install-recommends \
+            python3-dev \
+            python3-pip \
+        && ln -s /usr/bin/python3 /usr/local/bin/python \
+        && ln -s /usr/bin/pip3 /usr/local/bin/pip \
+        && pip3 install --no-cache-dir --verbose psutil \
+    ; fi \
     && rm -rf /var/lib/apt/lists/* \
     && apt-get clean \
-    \
     && which pip3 \
     && pip3 --version \
     && python3 -m pip install --upgrade pip \
-    \
     # this was causing issues downstream (e.g. Python2.7 still around in Ubuntu 18.04, \
     # and in cmake python enumeration where some packages expect that 'python' is 2.7) \
     #RUN update-alternatives --install /usr/bin/python python /usr/bin/python3 1 && \  \
     #    update-alternatives --install /usr/bin/pip pip /usr/bin/pip3 1 \
     && which python || python --version || pip --version || which python3 || python3 --version || pip3 --version \
-    \
     && pip3 install --upgrade --no-cache-dir \
         setuptools \
         packaging \
         'Cython<3' \
-        wheel \
-    && pip3 install --no-cache-dir --verbose \
-        wget \
-        psutil
-=======
-ARG DEADSNAKES_PYTHON_VERSION
-
-ENV DEBIAN_FRONTEND=noninteractive \
-	PIP_DISABLE_PIP_VERSION_CHECK=on \
-    PIP_DEFAULT_TIMEOUT=100 \
-	PYTHONFAULTHANDLER=1 \
-	PYTHONUNBUFFERED=1 \
-	PYTHONHASHSEED=random \
-	PIP_NO_CACHE_DIR=off \
-	PIP_CACHE_PURGE=true \
-	PIP_ROOT_USER_ACTION=ignore
-
-RUN set -ex \
-	&& apt-get update \
-	&& if [ -n "${DEADSNAKES_PYTHON_VERSION}" ]; then \
-		echo "DEADSNAKES_PYTHON_VERSION: ${DEADSNAKES_PYTHON_VERSION}" \
-    	&& add-apt-repository ppa:deadsnakes/ppa \
-		&& apt-get update \
-		&& apt-get install -y --no-install-recommends \
-			python${DEADSNAKES_PYTHON_VERSION} \
-			python${DEADSNAKES_PYTHON_VERSION}-dev \
-		&& curl -sS https://bootstrap.pypa.io/get-pip.py | python${DEADSNAKES_PYTHON_VERSION} \
-		&& ln -s /usr/bin/python${DEADSNAKES_PYTHON_VERSION} /usr/local/bin/python3 \
-		&& ln -s /usr/bin/pip${DEADSNAKES_PYTHON_VERSION} /usr/local/bin/pip3 \
-		&& python3 --version \
-		&& pip3 install --no-cache-dir --verbose --no-binary :all: psutil \
-    ; else \
-		apt-get install -y --no-install-recommends \
-			python3-dev \
-			python3-pip \
-		&& ln -s /usr/bin/python3 /usr/local/bin/python \
-		&& ln -s /usr/bin/pip3 /usr/local/bin/pip \
-		&& pip3 install --no-cache-dir --verbose psutil \
-	; fi \
-    && rm -rf /var/lib/apt/lists/* \
-    && apt-get clean \
-	&& which pip3 \
-	&& pip3 --version \
-    && python3 -m pip install --upgrade pip \
-	# this was causing issues downstream (e.g. Python2.7 still around in Ubuntu 18.04, \
-	# and in cmake python enumeration where some packages expect that 'python' is 2.7) \
-	#RUN update-alternatives --install /usr/bin/python python /usr/bin/python3 1 && \  \
-	#    update-alternatives --install /usr/bin/pip pip /usr/bin/pip3 1 \
-    && which python || python --version || pip --version || which python3 || python3 --version || pip3 --version \
-	&& pip3 install --upgrade --no-cache-dir \
-		setuptools \
-		packaging \
-		'Cython<3' \
-		wheel \
->>>>>>> 691505de
+        wheel \