#!/usr/bin/env bash
echo "Building opencv-python ${OPENCV_VERSION}"
set -ex
cd /opt

# install dependencies
bash $TMP/install_deps.sh
pip3 install wheel setuptools twine

clone_with_fallback () {
  local ver="$1" url="$2" dir="$3"

  if git clone --branch "$ver" --recursive "$url" "$dir"; then
    echo 0
  else
    git clone --branch 4.x --recursive "$url" "$dir"
    echo 1
  fi
}

cd /opt

need_ck_opencv=$(clone_with_fallback  "$OPENCV_VERSION" \
                 https://github.com/opencv/opencv            opencv)

need_ck_contrib=$(clone_with_fallback "$OPENCV_VERSION" \
                 https://github.com/opencv/opencv_contrib    opencv_contrib)

need_ck_py=$(clone_with_fallback      "$OPENCV_PYTHON" \
                 https://github.com/opencv/opencv-python     opencv-python)


if [ "$need_ck_opencv" -eq 0 ]; then
<<<<<<< HEAD
  cd opencv-python/opencv
  git checkout --recurse-submodules "$OPENCV_VERSION"
  cat modules/core/include/opencv2/core/version.hpp
  cd ../../
else
  cd opencv-python/opencv
  git checkout --recurse-submodules 4.x
=======
  cd opencv-python/opencv
  git checkout --recurse-submodules "$OPENCV_VERSION"
>>>>>>> b49c386a
  cat modules/core/include/opencv2/core/version.hpp
  cd ../../
fi

if [ "$need_ck_contrib" -eq 0 ]; then
  cd opencv_contrib
  git checkout --recurse-submodules "$OPENCV_VERSION"
  cd ../
<<<<<<< HEAD
else
  cd opencv_contrib
  git checkout --recurse-submodules 4.x
  cd ../
=======
>>>>>>> b49c386a
fi

if [ "$need_ck_py" -eq 0 ]; then
  cd opencv_extra
  git checkout --recurse-submodules "$OPENCV_VERSION"
  cd ../
<<<<<<< HEAD
else
  cd /opt/opencv-python/opencv_extra
  git checkout --recurse-submodules 4.x
=======
>>>>>>> b49c386a
fi

if [ "$need_ck_contrib" -eq 1 ]; then
  cd /opt/opencv-python/
  sed -i 's|^#define CV_VERSION_STATUS[[:space:]]\+"-pre"|#define CV_VERSION_STATUS   ""|' /opt/opencv-python/opencv/modules/core/include/opencv2/core/version.hpp
  cat /opt/opencv-python/opencv/modules/core/include/opencv2/core/version.hpp
fi

if [ "$need_ck_contrib" -eq 0 ]; then
  cd /opt/opencv-python/
  git apply $TMP/patches.diff || echo "failed to apply git patches"
  git diff
<<<<<<< HEAD
=======
else
  rm -rf /opt/opencv-python/
  cd /opt/
  git clone --recursive https://github.com/opencv/opencv-python
  cd opencv-pythons
>>>>>>> b49c386a
fi


# OpenCV looks for the cuDNN version in cudnn_version.h, but it's been renamed to cudnn_version_v8.h
ln -sfnv /usr/include/$(uname -i)-linux-gnu/cudnn_version_v*.h /usr/include/$(uname -i)-linux-gnu/cudnn_version.h

# patches for FP16/half casts
function patch_opencv()
{
    sed -i 's|weight != 1.0|(float)weight != 1.0f|' opencv/modules/dnn/src/cuda4dnn/primitives/normalize_bbox.hpp
    sed -i 's|nms_iou_threshold > 0|(float)nms_iou_threshold > 0.0f|' opencv/modules/dnn/src/cuda4dnn/primitives/region.hpp
    grep 'weight' opencv/modules/dnn/src/cuda4dnn/primitives/normalize_bbox.hpp
    grep 'nms_iou_threshold' opencv/modules/dnn/src/cuda4dnn/primitives/region.hpp
}

patch_opencv
cd /opt
patch_opencv
cd /opt/opencv-python

# default build flags
OPENCV_BUILD_ARGS="\
   -DCPACK_BINARY_DEB=ON \
   -DBUILD_EXAMPLES=OFF \
   -DBUILD_opencv_python2=OFF \
   -DBUILD_opencv_python3=ON \
   -DBUILD_opencv_java=OFF \
   -DCMAKE_BUILD_TYPE=RELEASE \
   -DCMAKE_INSTALL_PREFIX=/usr/local \
   -DCUDA_ARCH_BIN=${CUDA_ARCH_BIN} \
   -DCUDA_ARCH_PTX= \
   -DCUDA_FAST_MATH=ON \
   -DCUDNN_INCLUDE_DIR=/usr/include/$(uname -i)-linux-gnu \
   -DEIGEN_INCLUDE_PATH=/usr/include/eigen3 \
   -DWITH_EIGEN=ON \
   -DOPENCV_DNN_CUDA=ON \
   -DOPENCV_ENABLE_NONFREE=ON \
   -DOPENCV_GENERATE_PKGCONFIG=ON \
   -DOpenGL_GL_PREFERENCE=GLVND \
   -DWITH_CUBLAS=ON \
   -DWITH_CUDA=ON \
   -DWITH_CUDNN=ON \
   -DWITH_GSTREAMER=ON \
   -DWITH_LIBV4L=ON \
   -DWITH_GTK=ON \
   -DWITH_OPENGL=ON \
   -DWITH_OPENCL=OFF \
   -DWITH_IPP=OFF \
   -DWITH_TBB=ON \
   -DBUILD_TIFF=ON \
   -DBUILD_PERF_TESTS=OFF \
   -DBUILD_TESTS=OFF"

# architecture-specific build flags
if [ "$(uname -m)" == "aarch64" ]; then
    OPENCV_BUILD_ARGS="${OPENCV_BUILD_ARGS} -DENABLE_NEON=ON"
fi

# cv2.abi3.so: undefined symbol: glRenderbufferStorageEXT
# https://github.com/opencv/opencv_contrib/issues/2307
OPENCV_BUILD_ARGS="${OPENCV_BUILD_ARGS} -DBUILD_opencv_rgbd=OFF"

# setup environment and build wheel
export CMAKE_BUILD_PARALLEL_LEVEL=$(nproc)
export CMAKE_POLICY_VERSION_MINIMUM="3.5"
export ENABLE_CONTRIB=1

export CMAKE_ARGS="${OPENCV_BUILD_ARGS} -DOPENCV_EXTRA_MODULES_PATH=/opt/opencv-python/opencv_contrib/modules"
pip3 wheel --wheel-dir=/opt --verbose .

ls /opt
cd /
rm -rf /opt/opencv-python

# install/test/upload wheel
pip3 install /opt/opencv*.whl
python3 -c "import cv2; print('OpenCV version:', str(cv2.__version__)); print(cv2.getBuildInformation())"
twine upload --verbose /opt/opencv*.whl || echo "failed to upload wheel to ${TWINE_REPOSITORY_URL}"

# build C++ deb packages
mkdir /opt/opencv/build
cd /opt/opencv/build

cmake \
    ${OPENCV_BUILD_ARGS} \
    -DOPENCV_EXTRA_MODULES_PATH=/opt/opencv_contrib/modules \
    ../

make -j$(nproc)
make install
make package

# upload packages to apt server
mkdir -p /tmp/debs/
cp *.deb /tmp/debs/

tarpack upload OpenCV-${OPENCV_VERSION} /tmp/debs/ || echo "failed to upload tarball"
echo "installed" > "$TMP/.opencv"<|MERGE_RESOLUTION|>--- conflicted
+++ resolved
@@ -13,7 +13,7 @@
   if git clone --branch "$ver" --recursive "$url" "$dir"; then
     echo 0
   else
-    git clone --branch 4.x --recursive "$url" "$dir"
+    git clone --branch "4.x" --recursive "$url" "$dir"
     echo 1
   fi
 }
@@ -31,18 +31,8 @@
 
 
 if [ "$need_ck_opencv" -eq 0 ]; then
-<<<<<<< HEAD
   cd opencv-python/opencv
   git checkout --recurse-submodules "$OPENCV_VERSION"
-  cat modules/core/include/opencv2/core/version.hpp
-  cd ../../
-else
-  cd opencv-python/opencv
-  git checkout --recurse-submodules 4.x
-=======
-  cd opencv-python/opencv
-  git checkout --recurse-submodules "$OPENCV_VERSION"
->>>>>>> b49c386a
   cat modules/core/include/opencv2/core/version.hpp
   cd ../../
 fi
@@ -51,25 +41,12 @@
   cd opencv_contrib
   git checkout --recurse-submodules "$OPENCV_VERSION"
   cd ../
-<<<<<<< HEAD
-else
-  cd opencv_contrib
-  git checkout --recurse-submodules 4.x
-  cd ../
-=======
->>>>>>> b49c386a
 fi
 
 if [ "$need_ck_py" -eq 0 ]; then
   cd opencv_extra
   git checkout --recurse-submodules "$OPENCV_VERSION"
   cd ../
-<<<<<<< HEAD
-else
-  cd /opt/opencv-python/opencv_extra
-  git checkout --recurse-submodules 4.x
-=======
->>>>>>> b49c386a
 fi
 
 if [ "$need_ck_contrib" -eq 1 ]; then
@@ -82,14 +59,11 @@
   cd /opt/opencv-python/
   git apply $TMP/patches.diff || echo "failed to apply git patches"
   git diff
-<<<<<<< HEAD
-=======
 else
   rm -rf /opt/opencv-python/
   cd /opt/
   git clone --recursive https://github.com/opencv/opencv-python
   cd opencv-pythons
->>>>>>> b49c386a
 fi
 
 
