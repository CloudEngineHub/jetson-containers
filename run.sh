#!/usr/bin/env bash
# pass-through commands to 'docker run' with some defaults
# https://docs.docker.com/engine/reference/commandline/run/
ROOT="$(dirname "$(readlink -f "$0")")"

# Function to clean up background processes
cleanup() {
    if [[ ${#BG_PIDS[@]} -gt 0 ]]; then
        echo "Terminating background processes..."
        for pid in "${BG_PIDS[@]}"; do
            kill "$pid"  # Terminate each background process
            wait "$pid" 2>/dev/null  # Wait for the process to finish
        done
    fi
	sudo modprobe -r v4l2loopback
}

# Trap signals like INT (Ctrl+C) or TERM to invoke the cleanup function
trap cleanup INT TERM

# Initialize variables (default for arguments)
csi_to_webcam_conversion=false
capture_res="1640x1232@30"
output_res="1280x720@30"
capture_width="1640"
capture_height="1232"
capture_fps="30"
output_width="1280"
output_height="720"
output_fps="30"

# Loop through arguments
for arg in "$@"; do
	# Check for the --csi2webcam option
    if [[ "$arg" == "--csi2webcam" ]]; then
        csi_to_webcam_conversion=true
        continue  # Move to next argument
    fi

    # Check for --csi-capture-res
    if [[ "$arg" =~ --csi-capture-res= ]]; then
        csi_capture_res="${arg#*=}"
        # Extract width, height, and fps from capture_res
        if [[ $csi_capture_res =~ ([0-9]+)x([0-9]+)@([0-9]+) ]]; then
            capture_width="${BASH_REMATCH[1]}"
            capture_height="${BASH_REMATCH[2]}"
            capture_fps="${BASH_REMATCH[3]}"
        else
            echo "Invalid format for --csi-capture-res. Expected format: widthxheight@fps"
            exit 1
        fi
        continue
    fi

    # Check for --csi-output-res
    if [[ "$arg" =~ --csi-output-res= ]]; then
        csi_output_res="${arg#*=}"
        # Extract width, height, and fps from output_res
        if [[ $csi_output_res =~ ([0-9]+)x([0-9]+)@([0-9]+) ]]; then
            output_width="${BASH_REMATCH[1]}"
            output_height="${BASH_REMATCH[2]}"
            output_fps="${BASH_REMATCH[3]}"
        else
            echo "Invalid format for --csi-output-res. Expected format: widthxheight@fps"
            exit 1
        fi
        continue
    fi
done

# check for V4L2 devices
V4L2_DEVICES=""

if [[ "$csi_to_webcam_conversion" == true ]]; then

    echo "CSI to Webcam conversion enabled."
    echo "CSI Capture resolution: ${capture_width}x${capture_height}@${capture_fps}"
    echo "CSI Output resolution : ${output_width}x${output_height}@${output_fps}"

	# Check if v4l2loopback-dkms is installed
	if dpkg -l | grep -q v4l2loopback-dkms; then
		echo "( v4l2loopback-dkms is installed. )"
	else
		echo "[Error] v4l2loopback-dkms is not installed."
		echo " "
		echo "Perform the following command to first install v4l2loopback moddule."
		echo " "
		echo "    sudo apt update && sudo apt install v4l2loopback-dkms"
		echo " "
		exit 1
	fi

	# Check if v4l2-ctl is installed
	if command -v v4l2-ctl &> /dev/null
	then
		echo "(v4l2-ctl is installed)"
	else
		echo "[Error] v4l2-ctl is not installed"
		echo " "
		echo "Perform the following command to first install v4l-utils package."
		echo " "
		echo "    sudo apt install v4l-utils"
		echo " "
		exit 1
	fi

	# Store /dev/video index number for each CSI camera found
	csi_indexes=()
	# Store /dev/video* device name for each CSI camera found
	csi_devices=()

	# Loop through all matching /dev/video* devices
	for device in /dev/video*; do
		# Use v4l2-ctl to check if the device supports RG10 (CSI camera format)
		if v4l2-ctl -d "$device" --list-formats-ext 2>/dev/null | grep -q "RG10"; then
			echo "$device is a CSI camera (RG10 format)"
			# Store the device name in array if CSI camera
			csi_devices+=("$device")
			# Extract the device index number and add to the csi_devices array
			dev_index=$(echo "$device" | grep -o '[0-9]\+')
			csi_indexes+=("$dev_index")
		else
			echo "$device is not a CSI camera (likely a webcam)"
			V4L2_DEVICES="$V4L2_DEVICES --device $device "
		fi
	done

	# Load the v4l2loopback module to create as many devices as CSI cameras found in the prior step
	sudo modprobe v4l2loopback devices=${#csi_indexes[@]} exclusive_caps=1 card_label="Cam1,Cam2"

	# Get all new /dev/video devices created by v4l2loopback
	new_devices=($(v4l2-ctl --list-devices | grep -A 1 "v4l2loopback" | grep '/dev/video' | awk '{print $1}'))
	echo "###### new_devices: ${new_devices[@]}"

	# add the created v4l2loopback devices
	if [[ -n "${new_devices[@]}" ]]; then
		for converted_device in ${new_devices[@]}; do
			V4L2_DEVICES="$V4L2_DEVICES --device $converted_device "
		done
	else
		echo "No v4l2loopback devices found."
	fi

	# Save the current DISPLAY variable
	ORIGINAL_DISPLAY=$DISPLAY

	# Start background processes for each CSI camera found
	i=0
	for csi_index in "${csi_indexes[@]}"; do
		echo "Starting background process for CSI camera device number: $csi_index"

		echo "CSI Capture resolution: ${capture_width}x${capture_height}@${capture_fps}"
		echo "CSI Output resolution : ${output_width}x${output_height}@${output_fps}"

		# Unset the DISPLAY env variable because, apparently, some GStreamer components might try to use this display 
		# for video rendering or processing, which can conflict with other GStreamer elements or hardware device

		# Temporarily unset DISPLAY for the GStreamer command
		unset DISPLAY
		
		echo "gst-launch-1.0 -v nvarguscamerasrc sensor-id=${csi_index} \
					! 'video/x-raw(memory:NVMM), format=NV12, width=${capture_width}, height=${capture_height}, framerate=${capture_fps}/1' \
					! nvvidconv \
					! 'video/x-raw, width=${output_width}, height=${output_height}, framerate=${output_fps}/1', format=I420 \
					! nvjpegenc \
					! multipartmux \
					! multipartdemux single-stream=1 \
					! \"image/jpeg, width=${output_width}, height=${output_height}, parsed=(boolean)true, colorimetry=(string)2:4:7:1, framerate=(fraction)${output_fps}/1, sof-marker=(int)0\" \
					! v4l2sink device=${new_devices[$i]} > /dev/null 2>&1 &"
		gst-launch-1.0 -v nvarguscamerasrc sensor-id=${csi_index} \
					! "video/x-raw(memory:NVMM), format=NV12, width=${capture_width}, height=${capture_height}, framerate=${capture_fps}/1" \
					! nvvidconv \
					! "video/x-raw, width=${output_width}, height=${output_height}, framerate=${output_fps}/1", format=I420 \
					! nvjpegenc \
					! multipartmux \
					! multipartdemux single-stream=1 \
					! "image/jpeg, width=${output_width}, height=${output_height}, parsed=(boolean)true, colorimetry=(string)2:4:7:1, framerate=(fraction)${output_fps}/1, sof-marker=(int)0" \
					! v4l2sink device=${new_devices[$i]} > /dev/null 2>&1 &
		
		# Store the PID of the background process if you want to manage it later
		BG_PIDS+=($!)
		echo "BG_PIDS: ${BG_PIDS[@]}"

		((i++))
	done

	# Restore the DISPLAY env variable
	export DISPLAY=$ORIGINAL_DISPLAY

else
	# Loop through all matching /dev/video* devices
	for device in /dev/video*; do
	    if [ -e "$device" ]; then  # Check if the device file exists
        	V4L2_DEVICES="$V4L2_DEVICES --device $device "
		fi
    done
fi

echo "V4L2_DEVICES: $V4L2_DEVICES"
echo "csi_indexes: $csi_indexes"

# check for I2C devices
I2C_DEVICES=""

for i in {0..9}
do
	if [ -a "/dev/i2c-$i" ]; then
		I2C_DEVICES="$I2C_DEVICES --device /dev/i2c-$i "
	fi
done

# check for ttyACM devices
ACM_DEVICES=""

# Loop through all matching /dev/ttyACM* devices
for dev in /dev/ttyACM*; do
    if [ -e "$dev" ]; then  # Check if the device file exists
        ACM_DEVICES="$ACM_DEVICES --device $dev "
    fi
done

# check for display
DISPLAY_DEVICE=""

if [ -n "$DISPLAY" ]; then
	echo "### DISPLAY environmental variable is already set: \"$DISPLAY\""
	# give docker root user X11 permissions
	xhost +si:localuser:root || sudo xhost +si:localuser:root
	
	# enable SSH X11 forwarding inside container (https://stackoverflow.com/q/48235040)
	XAUTH=/tmp/.docker.xauth
	xauth nlist $DISPLAY | sed -e 's/^..../ffff/' | xauth -f $XAUTH nmerge -
	chmod 777 $XAUTH

	DISPLAY_DEVICE="-e DISPLAY=$DISPLAY -v /tmp/.X11-unix/:/tmp/.X11-unix -v $XAUTH:$XAUTH -e XAUTHORITY=$XAUTH"
fi

# check for jtop
JTOP_SOCKET=""
JTOP_SOCKET_FILE="/run/jtop.sock"

if [ -S "$JTOP_SOCKET_FILE" ]; then
	JTOP_SOCKET="-v /run/jtop.sock:/run/jtop.sock"
fi

# PulseAudio arguments
PULSE_AUDIO_ARGS=""

if [ -d "${XDG_RUNTIME_DIR}/pulse" ]; then
	PULSE_AUDIO_ARGS="-e PULSE_SERVER=unix:${XDG_RUNTIME_DIR}/pulse/native  -v ${XDG_RUNTIME_DIR}/pulse:${XDG_RUNTIME_DIR}/pulse"
fi

# extra flags
EXTRA_FLAGS=""

if [ -n "$HUGGINGFACE_TOKEN" ]; then
	EXTRA_FLAGS="$EXTRA_FLAGS --env HUGGINGFACE_TOKEN=$HUGGINGFACE_TOKEN"
fi

# additional permission optional run arguments
OPTIONAL_PERMISSION_ARGS=""

if [ "$USE_OPTIONAL_PERMISSION_ARGS" = "true" ]; then
	OPTIONAL_PERMISSION_ARGS="-v /lib/modules:/lib/modules --device /dev/fuse --cap-add SYS_ADMIN --security-opt apparmor=unconfined"
fi

# check if sudo is needed
if [ $(id -u) -eq 0 ] || id -nG "$USER" | grep -qw "docker"; then
	SUDO=""
else
	SUDO="sudo"
fi

# Initialize an empty array for filtered arguments
filtered_args=()

# Loop through all provided arguments
for arg in "$@"; do
    if [[ "$arg" != "--csi2webcam" && "$arg" != --csi-capture-res=* && "$arg" != --csi-output-res=* ]]; then
        filtered_args+=("$arg")  # Add to the new array if not the argument to remove
    fi
done

# Track container ID for `docker wait`
container_id=""

# Generate a unique container name
BUILD_DATE_TIME=$(date +%Y%m%d_%H%M%S)
CONTAINER_IMAGE_NAME=$(basename "${filtered_args[0]}")
SANITIZED_CONTAINER_IMAGE_NAME=$(echo "$CONTAINER_IMAGE_NAME" | sed 's/[^a-zA-Z0-9_.-]/_/g')
CONTAINER_NAME="my_jetson_container_${SANITIZED_CONTAINER_IMAGE_NAME}_${BUILD_DATE_TIME}"

# run the container
ARCH=$(uname -i)

if [ $ARCH = "aarch64" ]; then

	# this file shows what Jetson board is running
	# /proc or /sys files aren't mountable into docker
	cat /proc/device-tree/model > /tmp/nv_jetson_model

	set -x

	$SUDO docker run --runtime nvidia -it --rm --network host \
		--shm-size=8g \
		--volume /tmp/argus_socket:/tmp/argus_socket \
		--volume /etc/enctune.conf:/etc/enctune.conf \
		--volume /etc/nv_tegra_release:/etc/nv_tegra_release \
		--volume /tmp/nv_jetson_model:/tmp/nv_jetson_model \
		--volume /var/run/dbus:/var/run/dbus \
		--volume /var/run/avahi-daemon/socket:/var/run/avahi-daemon/socket \
		--volume /var/run/docker.sock:/var/run/docker.sock \
		--volume $ROOT/data:/data \
		-v /etc/localtime:/etc/localtime:ro -v /etc/timezone:/etc/timezone:ro \
		--device /dev/snd \
		$PULSE_AUDIO_ARGS \
		--device /dev/bus/usb \
		$OPTIONAL_PERMISSION_ARGS $DATA_VOLUME $DISPLAY_DEVICE $V4L2_DEVICES $I2C_DEVICES $ACM_DEVICES $JTOP_SOCKET $EXTRA_FLAGS \
		--name "$CONTAINER_NAME" \
		"${filtered_args[@]}"

	set +x

elif [ $ARCH = "x86_64" ]; then

	set -x

	$SUDO docker run --gpus all -it --rm --network=host \
		--shm-size=8g \
		--ulimit memlock=-1 \
		--ulimit stack=67108864 \
		--env NVIDIA_DRIVER_CAPABILITIES=all \
		--volume $ROOT/data:/data \
		-v /etc/localtime:/etc/localtime:ro -v /etc/timezone:/etc/timezone:ro \
<<<<<<< HEAD
		$OPTIONAL_ARGS $DATA_VOLUME $DISPLAY_DEVICE $V4L2_DEVICES $I2C_DEVICES $ACM_DEVICES $JTOP_SOCKET $EXTRA_FLAGS \
=======
		$OPTIONAL_ARGS $DATA_VOLUME $DISPLAY_DEVICE $V4L2_DEVICES $I2C_DEVICES $JTOP_SOCKET $EXTRA_FLAGS \
>>>>>>> 7644a280
		--name "$CONTAINER_NAME" \
		"${filtered_args[@]}"

	set +x
fi

if [[ "$csi_to_webcam_conversion" == true ]]; then

	# Wait for the Docker container to finish (if it exits)
	docker wait "$CONTAINER_NAME"

	# When Docker container exits, cleanup will be called
	cleanup

fi<|MERGE_RESOLUTION|>--- conflicted
+++ resolved
@@ -332,11 +332,7 @@
 		--env NVIDIA_DRIVER_CAPABILITIES=all \
 		--volume $ROOT/data:/data \
 		-v /etc/localtime:/etc/localtime:ro -v /etc/timezone:/etc/timezone:ro \
-<<<<<<< HEAD
 		$OPTIONAL_ARGS $DATA_VOLUME $DISPLAY_DEVICE $V4L2_DEVICES $I2C_DEVICES $ACM_DEVICES $JTOP_SOCKET $EXTRA_FLAGS \
-=======
-		$OPTIONAL_ARGS $DATA_VOLUME $DISPLAY_DEVICE $V4L2_DEVICES $I2C_DEVICES $JTOP_SOCKET $EXTRA_FLAGS \
->>>>>>> 7644a280
 		--name "$CONTAINER_NAME" \
 		"${filtered_args[@]}"
 
