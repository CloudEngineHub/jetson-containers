#---
# name: pyav
# group: multimedia
# depends: [python, ffmpeg:git]
# test: test.sh
#---
ARG BASE_IMAGE
FROM ${BASE_IMAGE}

<<<<<<< HEAD
# Install PyAV (Python bindings for FFmpeg)
=======
# most of this dockerfile was to build ffmpeg
# with AV1 enabled, and that was moved to ffmpeg
>>>>>>> d2b2fec9
RUN pip3 install av<|MERGE_RESOLUTION|>--- conflicted
+++ resolved
@@ -7,10 +7,7 @@
 ARG BASE_IMAGE
 FROM ${BASE_IMAGE}
 
-<<<<<<< HEAD
 # Install PyAV (Python bindings for FFmpeg)
-=======
 # most of this dockerfile was to build ffmpeg
 # with AV1 enabled, and that was moved to ffmpeg
->>>>>>> d2b2fec9
 RUN pip3 install av