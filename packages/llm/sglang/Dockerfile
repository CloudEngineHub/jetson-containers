#---
# name: sglang
# group: llm
# config: config.py
# depends: [vllm, flashinfer, torchao, cuda-python, ffmpeg]
# requires: '>=36'
# test: test.sh
# notes: https://github.com/sgl-project/sglang
#---
ARG BASE_IMAGE
FROM ${BASE_IMAGE}

ARG SGLANG_VERSION \
    SGLANG_VERSION_SPEC \
    SGL_KERNEL_ENABLE_BF16=1 \
    SGL_KERNEL_ENABLE_FP8=1 \
<<<<<<< HEAD
    SGL_KERNEL_ENABLE_FP4=1 \
=======
    SGL_KERNEL_ENABLE_FP4=0 \
>>>>>>> 8b35ea3d
    MAX_JOBS="$(nproc)" \
    FORCE_BUILD=off \
    TMP=/tmp/sglang

RUN apt-get update -y && \
    apt-get install -y --no-install-recommends \
        libnuma-dev \
        libsndfile1 \
        libsndfile1-dev \
        libprotobuf-dev \
        libsm6 \
        libxext6 \
        libgl1 && \
    apt-get clean && \
    rm -rf /var/lib/apt/lists/*

COPY build.sh install.sh $TMP/
RUN $TMP/install.sh || $TMP/build.sh || touch $TMP/.build.failed

# this retains the stage above for debugging on build failure
RUN if [ -f $TMP/.build.failed ]; then \
      echo "SGLANG ${SGLANG_VERSION} build failed!"; \
      exit 1; \
    fi<|MERGE_RESOLUTION|>--- conflicted
+++ resolved
@@ -14,11 +14,7 @@
     SGLANG_VERSION_SPEC \
     SGL_KERNEL_ENABLE_BF16=1 \
     SGL_KERNEL_ENABLE_FP8=1 \
-<<<<<<< HEAD
-    SGL_KERNEL_ENABLE_FP4=1 \
-=======
     SGL_KERNEL_ENABLE_FP4=0 \
->>>>>>> 8b35ea3d
     MAX_JOBS="$(nproc)" \
     FORCE_BUILD=off \
     TMP=/tmp/sglang
